--- conflicted
+++ resolved
@@ -369,12 +369,9 @@
 
         return jids
 
-<<<<<<< HEAD
-=======
     def _handle_is_channel_specific(self, handle):
         raise NotImplementedError
 
->>>>>>> 7e054829
     def _contacts_online(self, handles):
         """Handle contacts coming online"""
         relevant = []
@@ -401,14 +398,9 @@
         except (InvalidArgument, InvalidHandle):
             # InspectHandles failed so discard invalid handles by trying to
             # inspect them one by one.
-<<<<<<< HEAD
-            # FIXME: the Contacts interface should offer a proper way to do this.
-            jids = self._inspect_handles_one_by_one(HANDLE_TYPE_CONTACT, relevant)
-=======
             # FIXME: the Contacts interface should offer a proper way to do this
             jids = self._inspect_handles_one_by_one(HANDLE_TYPE_CONTACT,
                                                     relevant)
->>>>>>> 7e054829
             if not jids:
                 return
 
