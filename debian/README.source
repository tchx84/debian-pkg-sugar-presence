--- conflicted
+++ resolved
@@ -62,13 +62,6 @@
 (using "git reset --hard HEAD^" in both master and upstream branches),
 and try again skipping the very newest changes to cheat git-import-orig.
 
-<<<<<<< HEAD
-Setting DEB_MAINTAINER_MODE=1 enables additional build routines helpful
-during development of the package, but unfit for normal builds.  This
-typically includes the CDBS feature of auto-updating debian/control with
-CDBS-related build-dependencies, which is forbidden by Debian Policy as
-build environment must not change during automated builds.
-=======
 To do a package release from upstream Git snapshot, first look at
 upstream development for a good place to release, and tag by its date,
 replacing "~" with "." to mimic git-buildpackage logic (replace
@@ -77,7 +70,12 @@
     git log --abbrev-commit upstream-git
     git tag -s -m "Upstream snapshot" upstream/0.2.git20080130 61279f8
     dch -r -v "0.2~git20080130-1" "New upstream Git snapshot."
->>>>>>> 49f82bf9
+
+Setting DEB_MAINTAINER_MODE=1 enables additional build routines helpful
+during development of the package, but unfit for normal builds.  This
+typically includes the CDBS feature of auto-updating debian/control with
+CDBS-related build-dependencies, which is forbidden by Debian Policy as
+build environment must not change during automated builds.
 
 
 Maintaining packaging build routines
