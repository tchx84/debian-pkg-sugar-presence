Building this package for Debian
--------------------------------

This source package need no special handling for normal package builds.


Developing this package for Debian
----------------------------------

<<<<<<< HEAD
The source of this package is developed using git and the helper tool
git-buildpackage, with all official releases tagged and signed and
binary diffs of tarballs stored using pristine-tar.  This is documented
below /usr/share/doc/git-buildpackage/manual-html/ .
=======
A custom build target shows current upstream and packaging versions:

    debian/rules print-version

Current upstream tarball can be prepared using this other build target:

    debian/rules get-orig-source

To switch to newer upstream source, first add a dummy changelog entry
and comment out DEB_UPSTREAM_TARBALL_MD5 before getting the source:

    dch -v ${new_upstream_version}-1 "Dummy changelog entry"
    sed -i -e 's/^\(DEB_UPSTREAM_TARBALL_MD5\b\)/#\1/' debian/rules
    debian/rules get-orig-source

Store new new md5sum to help ensure identical source is received later.
>>>>>>> 9c9a1489


Maintaining packaging build routines
------------------------------------

This source package wraps debhelper commands and other tedious parts of
the build routines using the CDBS framework.  Please refer to the actual
makefile snippets included from debian/rules for details on their
purpose and ways to override defaults.  Additionally, makefile snippets
included from below /usr/share/cdbs may also be documented in
/usr/share/doc/cdbs/cdbs-doc.pdf.gz .


 -- Jonas Smedegaard <dr@jones.dk>  Thu, 26 Feb 2009 21:28:29 +0100<|MERGE_RESOLUTION|>--- conflicted
+++ resolved
@@ -7,12 +7,11 @@
 Developing this package for Debian
 ----------------------------------
 
-<<<<<<< HEAD
 The source of this package is developed using git and the helper tool
 git-buildpackage, with all official releases tagged and signed and
 binary diffs of tarballs stored using pristine-tar.  This is documented
 below /usr/share/doc/git-buildpackage/manual-html/ .
-=======
+
 A custom build target shows current upstream and packaging versions:
 
     debian/rules print-version
@@ -29,7 +28,6 @@
     debian/rules get-orig-source
 
 Store new new md5sum to help ensure identical source is received later.
->>>>>>> 9c9a1489
 
 
 Maintaining packaging build routines
