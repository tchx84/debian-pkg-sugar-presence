<<<<<<< HEAD
* #4692: Don't put activity sharer in 'private' property (correcting a wrong
  part of the patch for #4585) (smcv)
=======
* #4660: when calling ShareActivity(), allow private, tags, color to be set
  by putting them in the properties dict, which was previously ignored (smcv)
>>>>>>> e231a4a9

Snapshot 944c5280b4

* #4585: Watch activity unique names on D-Bus for disappearences, implying
  the activity crashed; this time, treat that as the local user leaving,
  not as the activity disappearing! (smcv)
* #4659: Revert part of #4585 fix (this part didn't make sense anyway)
  to fix inability to join activities (smcv)
* #4661: don't break the debug log if names are non-ASCII (smcv)

Snapshot 0d8c69c14b

* #4585: Watch activity unique names on D-Bus for disappearances implying
  the activity crashed (morgs)

Snapshot 1effa5a10d

Snapshot f2411a6161

* #2412: improve our ability to cope with disconnections and CM crashes (morgs)

Snapshot 11d8103108

* #4537: actually set registered = True (again) (smcv)

Snapshot 25577b1486

* #4027: associate activity debug messages with the relevant activity (smcv)

Snapshot 439e31672b

* Emit BuddyHandleJoined with Buddy and handle so sugar.presence can
  track handles without calling PS (morgs)
* Create Tubes Channel during join process (morgs)

Snapshot 6d79687f8b

* #3683: don't use (potentially long) user-supplied nickname in mDNS instance
  names, this can break Salut activity advertisement (smcv)
* #3422: don't emit spurious CurrentActivityChanged signal when changing from
  no current activity to no current activity (smcv)
* #3465: don't keep invite-only activities in the mesh view after we leave
  them (smcv)

Snapshot 6df1f3eca5

* #3506: LL and server plugins are mutually exclusive for trial-3 (dcbw)

Snapshot 46898a3e00

* Adapt to sugar API change (marco)

Snapshot b8d04713ac

* #3380: de-restrict invitations so non-initiator can invite people to an
  activity (only effective if you also have Gabble trial3a 20070912 snapshot)
  (smcv)
* #3369: avoid Gabble invite-only activities disappearing from the
  mesh view when we join them (smcv)
* #3370: fix error reporting in logs by working around dbus-python bug#12403
  (smcv)

Snapshot bff163d57b

* #3328: when we join an activity on Salut, don't stop it from being
  the other participants' current activity (smcv)
* #3327: don't let a slower connection manager delete current activity
  advertised by a faster one (smcv)
* #2299: Be sure buddies keys are converted to string (cassidy)
* #3291: Further improve activity participant tracking (smcv)
* Correctly pick up existing Salut connections (smcv)
* Don't crash if a buddy property is None (smcv)
* #3290: When a buddy goes offline, consider them to have left all their
  activities (smcv)

Snapshot 3ed091301b

* Improve tracking of who's in activities with us (smcv)
* Refactor joining/sharing so we don't claim to have succeeded,
  or try to SetProperties(), until we're actually in the chatroom
  (fixes regression with Salut darcs HEAD) (smcv)

Snapshot 3b1f4a0c42

* #3147: Set _PROP_CURACT to current activity when sharing an activity
  or joining (morgs)

Snapshot a79f7b6488

* Fix non-ASCII activity names (smcv)
* Notify local processes when we change an activity name, so the mesh
  view can update (smcv)
* Fix bug where activities initially had empty title in mesh view (smcv)

Snapshot 25218b4642

* Support invitations and non-public activities (smcv)
* Support mutable name/tags/color/private properties (smcv)

Snapshot 1c58a0be88

* Update LinkLocal plugin's protocol to "local-xmpp"

Snapshot 970ca27db7

* Make buddy-left async (morgs)

Snapshot 8dc589f5b0

* #2214: Gracefully handle blank server field (dcbw)

Snapshot fbc25c93ad

Snapshot bc7fc5f02d

* Cope with arbitrary Unicode in nicknames, bug#2611 (smcv)

Snapshot ce62f752b2

* Text channel creation minor fixes (smcv)
* #2062: Handle trying to register if the server says already registered
  (cassidy)

Snapshot 79251459e5

* Return buddy properties as a byte array, not an array of bytes (dcbw)
* Don't list the owner twice in GetBuddies method (danw)

Snapshot 650c323462

* Don't send None over D-Bus when updating current activity (danw)
* Make locally-originated shared activities disappear when everyone leaves (dcbw)

Snapshot 6c86d827b5

* Set Buddy current-activity property to none if leaving the current activity
* Hook up to owner current activity change signal so current activity changes
  get propagated
* Fix re-appearance of buddies by actually forgetting about the buddy completely
  when a buddy disappears

Snapshot b539f146e9

* Disable avatars. The cache was causing high cpu usage at startup (smcv) 

Snapshot e9c851eb8f

* Reapply (with fix) the patch for Better backoffs with connection
  retries to avoid hogging the CPU (morgs)

Snapshot 6f2584d5eb

* Revert: Better backoffs with connection retries... as it stopped
  the server plugin from connecting (morgs)

Snapshot e26e3c0294

* Better backoffs with connection retries to avoid hogging the CPU (smcv)
* Cope with CMs with no presence interface (smcv)
* Warn if dbus-python is older than 0.82.0 (smcv)
* Implement PS calls to leave a shared activity (morgs)
* Fix buddy-left signals (morgs)
* Fixed regressions from adding salut (smcv, morgs)<|MERGE_RESOLUTION|>--- conflicted
+++ resolved
@@ -1,10 +1,7 @@
-<<<<<<< HEAD
 * #4692: Don't put activity sharer in 'private' property (correcting a wrong
   part of the patch for #4585) (smcv)
-=======
 * #4660: when calling ShareActivity(), allow private, tags, color to be set
   by putting them in the properties dict, which was previously ignored (smcv)
->>>>>>> e231a4a9
 
 Snapshot 944c5280b4
 
