<<<<<<< HEAD
* #4920: Harden _add_buddies to cope with no handle when calling
  BuddyHandleJoined (morgs)
=======
* #4993: Only approve subscriptions coming from a trusted server (cassidy)
>>>>>>> b70f76d2

Snapshot 4c8e8b71b5

* #4896: Make subscribe/presence channel tracking not dependent on which order
  they appear in
* #4920: Make logging more robust in BuddyHandleJoined (morgs)

Snapshot 128c59c612

* #4936: Enable SSL so we can use DEFLATE compression (robot101)
* #4896: Wait for NewChannel with roster channels to avoid timeout leaving
  you with no buddies (daf)
* #2522: Use an exponential backoff when trying to reconnect CM (cassidy)
* #4907: Try to reconnect Gabble if initial attempt failed (cassidy)

Snapshot 89c33bcf93

* #4660: Fix regression when sharing an activity (cassidy)

Snapshot 43d1d48b27

* #4692: Don't put activity sharer in 'private' property (correcting a wrong
  part of the patch for #4585) (smcv)
* #4660: when calling ShareActivity(), allow private, tags, color to be set
  by putting them in the properties dict, which was previously ignored (smcv)

Snapshot 944c5280b4

* #4585: Watch activity unique names on D-Bus for disappearences, implying
  the activity crashed; this time, treat that as the local user leaving,
  not as the activity disappearing! (smcv)
* #4659: Revert part of #4585 fix (this part didn't make sense anyway)
  to fix inability to join activities (smcv)
* #4661: don't break the debug log if names are non-ASCII (smcv)

Snapshot 0d8c69c14b

* #4585: Watch activity unique names on D-Bus for disappearances implying
  the activity crashed (morgs)

Snapshot 1effa5a10d

Snapshot f2411a6161

* #2412: improve our ability to cope with disconnections and CM crashes (morgs)

Snapshot 11d8103108

* #4537: actually set registered = True (again) (smcv)

Snapshot 25577b1486

* #4027: associate activity debug messages with the relevant activity (smcv)

Snapshot 439e31672b

* Emit BuddyHandleJoined with Buddy and handle so sugar.presence can
  track handles without calling PS (morgs)
* Create Tubes Channel during join process (morgs)

Snapshot 6d79687f8b

* #3683: don't use (potentially long) user-supplied nickname in mDNS instance
  names, this can break Salut activity advertisement (smcv)
* #3422: don't emit spurious CurrentActivityChanged signal when changing from
  no current activity to no current activity (smcv)
* #3465: don't keep invite-only activities in the mesh view after we leave
  them (smcv)

Snapshot 6df1f3eca5

* #3506: LL and server plugins are mutually exclusive for trial-3 (dcbw)

Snapshot 46898a3e00

* Adapt to sugar API change (marco)

Snapshot b8d04713ac

* #3380: de-restrict invitations so non-initiator can invite people to an
  activity (only effective if you also have Gabble trial3a 20070912 snapshot)
  (smcv)
* #3369: avoid Gabble invite-only activities disappearing from the
  mesh view when we join them (smcv)
* #3370: fix error reporting in logs by working around dbus-python bug#12403
  (smcv)

Snapshot bff163d57b

* #3328: when we join an activity on Salut, don't stop it from being
  the other participants' current activity (smcv)
* #3327: don't let a slower connection manager delete current activity
  advertised by a faster one (smcv)
* #2299: Be sure buddies keys are converted to string (cassidy)
* #3291: Further improve activity participant tracking (smcv)
* Correctly pick up existing Salut connections (smcv)
* Don't crash if a buddy property is None (smcv)
* #3290: When a buddy goes offline, consider them to have left all their
  activities (smcv)

Snapshot 3ed091301b

* Improve tracking of who's in activities with us (smcv)
* Refactor joining/sharing so we don't claim to have succeeded,
  or try to SetProperties(), until we're actually in the chatroom
  (fixes regression with Salut darcs HEAD) (smcv)

Snapshot 3b1f4a0c42

* #3147: Set _PROP_CURACT to current activity when sharing an activity
  or joining (morgs)

Snapshot a79f7b6488

* Fix non-ASCII activity names (smcv)
* Notify local processes when we change an activity name, so the mesh
  view can update (smcv)
* Fix bug where activities initially had empty title in mesh view (smcv)

Snapshot 25218b4642

* Support invitations and non-public activities (smcv)
* Support mutable name/tags/color/private properties (smcv)

Snapshot 1c58a0be88

* Update LinkLocal plugin's protocol to "local-xmpp"

Snapshot 970ca27db7

* Make buddy-left async (morgs)

Snapshot 8dc589f5b0

* #2214: Gracefully handle blank server field (dcbw)

Snapshot fbc25c93ad

Snapshot bc7fc5f02d

* Cope with arbitrary Unicode in nicknames, bug#2611 (smcv)

Snapshot ce62f752b2

* Text channel creation minor fixes (smcv)
* #2062: Handle trying to register if the server says already registered
  (cassidy)

Snapshot 79251459e5

* Return buddy properties as a byte array, not an array of bytes (dcbw)
* Don't list the owner twice in GetBuddies method (danw)

Snapshot 650c323462

* Don't send None over D-Bus when updating current activity (danw)
* Make locally-originated shared activities disappear when everyone leaves (dcbw)

Snapshot 6c86d827b5

* Set Buddy current-activity property to none if leaving the current activity
* Hook up to owner current activity change signal so current activity changes
  get propagated
* Fix re-appearance of buddies by actually forgetting about the buddy completely
  when a buddy disappears

Snapshot b539f146e9

* Disable avatars. The cache was causing high cpu usage at startup (smcv) 

Snapshot e9c851eb8f

* Reapply (with fix) the patch for Better backoffs with connection
  retries to avoid hogging the CPU (morgs)

Snapshot 6f2584d5eb

* Revert: Better backoffs with connection retries... as it stopped
  the server plugin from connecting (morgs)

Snapshot e26e3c0294

* Better backoffs with connection retries to avoid hogging the CPU (smcv)
* Cope with CMs with no presence interface (smcv)
* Warn if dbus-python is older than 0.82.0 (smcv)
* Implement PS calls to leave a shared activity (morgs)
* Fix buddy-left signals (morgs)
* Fixed regressions from adding salut (smcv, morgs)<|MERGE_RESOLUTION|>--- conflicted
+++ resolved
@@ -1,9 +1,6 @@
-<<<<<<< HEAD
 * #4920: Harden _add_buddies to cope with no handle when calling
   BuddyHandleJoined (morgs)
-=======
 * #4993: Only approve subscriptions coming from a trusted server (cassidy)
->>>>>>> b70f76d2
 
 Snapshot 4c8e8b71b5
 
