<<<<<<< HEAD
* #3327: don't let a slower connection manager delete current activity
  advertised by a faster one (smcv)
=======
* #2299: Be sure buddies keys are converted to string
>>>>>>> 1308b6fa
* #3291: Further improve activity participant tracking (smcv)
* Correctly pick up existing Salut connections (smcv)
* Don't crash if a buddy property is None (smcv)
* #3290: When a buddy goes offline, consider them to have left all their
  activities (smcv)

Snapshot 3ed091301b

* Improve tracking of who's in activities with us (smcv)
* Refactor joining/sharing so we don't claim to have succeeded,
  or try to SetProperties(), until we're actually in the chatroom
  (fixes regression with Salut darcs HEAD) (smcv)

Snapshot 3b1f4a0c42

* #3147: Set _PROP_CURACT to current activity when sharing an activity
  or joining (morgs)

Snapshot a79f7b6488

* Fix non-ASCII activity names (smcv)
* Notify local processes when we change an activity name, so the mesh
  view can update (smcv)
* Fix bug where activities initially had empty title in mesh view (smcv)

Snapshot 25218b4642

* Support invitations and non-public activities (smcv)
* Support mutable name/tags/color/private properties (smcv)

Snapshot 1c58a0be88

* Update LinkLocal plugin's protocol to "local-xmpp"

Snapshot 970ca27db7

* Make buddy-left async (morgs)

Snapshot 8dc589f5b0

* #2214: Gracefully handle blank server field (dcbw)

Snapshot fbc25c93ad

Snapshot bc7fc5f02d

* Cope with arbitrary Unicode in nicknames, bug#2611 (smcv)

Snapshot ce62f752b2

* Text channel creation minor fixes (smcv)
* #2062: Handle trying to register if the server says already registered
  (cassidy)

Snapshot 79251459e5

* Return buddy properties as a byte array, not an array of bytes (dcbw)
* Don't list the owner twice in GetBuddies method (danw)

Snapshot 650c323462

* Don't send None over D-Bus when updating current activity (danw)
* Make locally-originated shared activities disappear when everyone leaves (dcbw)

Snapshot 6c86d827b5

* Set Buddy current-activity property to none if leaving the current activity
* Hook up to owner current activity change signal so current activity changes
  get propagated
* Fix re-appearance of buddies by actually forgetting about the buddy completely
  when a buddy disappears

Snapshot b539f146e9

* Disable avatars. The cache was causing high cpu usage at startup (smcv) 

Snapshot e9c851eb8f

* Reapply (with fix) the patch for Better backoffs with connection
  retries to avoid hogging the CPU (morgs)

Snapshot 6f2584d5eb

* Revert: Better backoffs with connection retries... as it stopped
  the server plugin from connecting (morgs)

Snapshot e26e3c0294

* Better backoffs with connection retries to avoid hogging the CPU (smcv)
* Cope with CMs with no presence interface (smcv)
* Warn if dbus-python is older than 0.82.0 (smcv)
* Implement PS calls to leave a shared activity (morgs)
* Fix buddy-left signals (morgs)
* Fixed regressions from adding salut (smcv, morgs)<|MERGE_RESOLUTION|>--- conflicted
+++ resolved
@@ -1,9 +1,6 @@
-<<<<<<< HEAD
 * #3327: don't let a slower connection manager delete current activity
   advertised by a faster one (smcv)
-=======
-* #2299: Be sure buddies keys are converted to string
->>>>>>> 1308b6fa
+* #2299: Be sure buddies keys are converted to string (cassidy)
 * #3291: Further improve activity participant tracking (smcv)
 * Correctly pick up existing Salut connections (smcv)
 * Don't crash if a buddy property is None (smcv)
