--- conflicted
+++ resolved
@@ -1,10 +1,8 @@
-<<<<<<< HEAD
 * When a buddy goes offline, consider them to have left all their
   activities (smcv)
-=======
+
 Snapshot 3ed091301b
 
->>>>>>> 687e7b31
 * Improve tracking of who's in activities with us (smcv)
 * Refactor joining/sharing so we don't claim to have succeeded,
   or try to SetProperties(), until we're actually in the chatroom
